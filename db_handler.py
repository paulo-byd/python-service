import oracledb
import pandas as pd
import yaml
import logging
from datetime import datetime, timedelta

<<<<<<< HEAD
# Initialize Oracle client for THICK mode
try:
    oracledb.init_oracle_client()
    logger = logging.getLogger(__name__)
    logger.info("✅ Oracle client initialized in THICK mode")
except Exception as e:
    logger = logging.getLogger(__name__)
    logger.warning(f"⚠️ Could not initialize Oracle client in THICK mode: {e}")
=======
# Initialize Thick Mode
oracledb.init_oracle_client()

logger = logging.getLogger(__name__)
>>>>>>> 3b05a9d3

# Global environment mode
_ENVIRONMENT_MODE = "local"  # default to local


def set_environment_mode(mode):
    """Set the environment mode for database connections"""
    global _ENVIRONMENT_MODE
    _ENVIRONMENT_MODE = mode


# Environment-specific database configurations
LOCAL_CONFIG = {
    "dms_db": {
        "user": "DMS_OEM_SL",
        "password": "-oVDmYP6-,=*",
        "dsn": "10.42.253.86:1027/dms11g",
    },
    "bgate_db": {
        "user": "temp_dms",
        "password": "0<wS16q:F}|o.+",
        "dsn": "10.42.253.86:1092/dms19g_pdb1",
    },
}

UAT_CONFIG = {
    "dms_db": {
        "user": "DMS_OEM_SL",
        "password": "-oVDmYP6-,=*",
        "dsn": "10.42.253.27:1521/dms11g",
    },
    "bgate_db": {
        "user": "temp_dms",
        "password": "0<wS16q:F}|o.+",
        "dsn": "10.42.253.92:1521/dms19g_pdb1",
    },
}

PROD_CONFIG = {
    "dms_db": {
        "user": "DMS_OEM_SL",
        "password": "-oVDmYP6-,=*",
        "dsn": "10.42.253.27:1521/dms11g",
    },
    "bgate_db": {
        "user": "prod_dms",
        "password": "1gHH16Dkjqyj:>D",
        "dsn": "10.42.253.92:1521/dms19g_pdb1",
    },
}


def get_current_config():
    """Get the current configuration based on environment mode"""
    if _ENVIRONMENT_MODE == "uat":
        return UAT_CONFIG
    elif _ENVIRONMENT_MODE == "prod":
        return PROD_CONFIG
    else:
        return LOCAL_CONFIG


def load_config():
    """Loads configuration from config.yaml"""
    try:
        with open("config.yaml", "r") as f:
            return yaml.safe_load(f)
    except FileNotFoundError:
        logger.error("config.yaml not found")
        raise
    except yaml.YAMLError as e:
        logger.error(f"Error parsing config.yaml: {e}")
        raise


def get_dms_db_connection():
    """Establishes and returns a connection to the DMS database (for reading) using Oracle DB THICK mode."""
    db_config = get_current_config()["dms_db"]
    try:
        connection = oracledb.connect(
            user=db_config["user"], password=db_config["password"], dsn=db_config["dsn"], mode=oracledb.DEFAULT_AUTH
        )
        logger.info("DMS Database connection established (THICK mode)")
        return connection
    except oracledb.Error as error:
        logger.error(f"Error connecting to DMS Oracle Database (THICK mode): {error}")
        raise


def get_bgate_db_connection():
    """Establishes and returns a connection to the BGATE database (for writing)."""
    db_config = get_current_config()["bgate_db"]
    try:
        connection = oracledb.connect(
            user=db_config["user"], password=db_config["password"], dsn=db_config["dsn"], mode=oracledb.DEFAULT_AUTH
        )
        logger.info("BGATE Database connection established (THICK mode)")
        return connection
    except oracledb.Error as error:
        logger.error(f"Error connecting to BGATE Oracle Database: {error}")
        raise


def get_region_id(connection, region_name="巴西"):
    """Get Brazil region ID from DMS database"""
    try:
        query = "SELECT REGION_ID FROM DMS_OEM_PROD.TM_REGION WHERE REGION_NAME = :region_name"
        cursor = connection.cursor()
        cursor.execute(query, {"region_name": region_name})
        result = cursor.fetchone()
        cursor.close()

        if result:
            logger.info(f"Found region ID {result[0]} for '{region_name}'")
            return result[0]
        else:
            logger.error(f"Region '{region_name}' not found")
            return None
    except oracledb.Error as error:
        logger.error(f"Error getting region ID: {error}")
        return None


def get_status_code_id(connection, type_code=5618, target_description="待审核付款凭证"):
    """
    Get status code ID for 'Payment documents TO be audited' from DMS database
    Searches by CODE_DESC to find the correct CODE_ID
    """
    try:
        query = """
            SELECT CODE_ID, CODE_DESC 
            FROM DMS_OEM_PROD.TC_CODE 
            WHERE TYPE = :type_code 
            AND CODE_DESC = :target_description
        """
        cursor = connection.cursor()
        cursor.execute(
            query, {"type_code": type_code, "target_description": target_description}
        )
        result = cursor.fetchone()
        cursor.close()

        if result:
            code_id = result[0]
            code_desc = result[1]
            logger.info(
                f"Found status code ID {code_id} for description '{code_desc}' (type {type_code})"
            )
            return code_id
        else:
            # If exact match fails, try to find all codes for this type for debugging
            logger.warning(
                f"Exact match not found for '{target_description}'. Searching all codes for type {type_code}..."
            )

            debug_query = """
                SELECT CODE_ID, CODE_DESC 
                FROM DMS_OEM_PROD.TC_CODE 
                WHERE TYPE = :type_code
                ORDER BY CODE_ID
            """
            cursor = connection.cursor()
            cursor.execute(debug_query, {"type_code": type_code})
            debug_results = cursor.fetchall()
            cursor.close()

            logger.info(f"Available codes for type {type_code}:")
            for code_id, code_desc in debug_results:
                logger.info(f"  {code_id}: {code_desc}")
                # Try partial match as fallback
                if target_description in code_desc:
                    logger.info(f"Found partial match: {code_id} - {code_desc}")
                    return code_id

            logger.error(
                f"Status code with description '{target_description}' not found for type {type_code}"
            )
            return None

    except oracledb.Error as error:
        logger.error(f"Error getting status code ID: {error}")
        return None


def get_new_files_to_download():
    """
    Queries the DMS database to find PDF files that have not been successfully downloaded yet.
    Returns a DataFrame with file information.
    """
    dms_connection = None
    bgate_connection = None
    dms_cursor = None
    bgate_cursor = None

    try:
        # Get connections to both databases
        dms_connection = get_dms_db_connection()
        bgate_connection = get_bgate_db_connection()
        dms_cursor = dms_connection.cursor()
        bgate_cursor = bgate_connection.cursor()

        # Get region and status IDs dynamically from DMS database
        region_id = get_region_id(dms_connection)
        status_id = get_status_code_id(dms_connection)

        if not region_id or not status_id:
            logger.error("Failed to get required region_id or status_id")
            return pd.DataFrame()

        # Enhanced query with date range filtering using DMS_OEM_PROD schema
        query = """
            SELECT
                claims.CLAIM_ID,
                claims.CLAIM_NO,
                claims.VIN,
                claims.GROSS_CREDIT,
                claims.REPORT_DATE,
                files.FILE_ID,
                files.FILE_NAME,
                files.CREATE_DATE
            FROM
                DMS_OEM_PROD.SEC_TT_AS_WR_APPLICATION_V claims
            JOIN
                DMS_OEM_PROD.TC_FILE_UPLOAD_INFO files ON claims.CLAIM_ID = files.BILL_ID
            JOIN
                DMS_OEM_PROD.TM_DEALER td ON claims.DEALER_ID = td.DEALER_ID
            WHERE
                td.COUNTRY_ID = :region_id
                AND claims.STATUS = :status_id
                AND files.FILE_TYPE_DETAIL = '.pdf'
                AND claims.REPORT_DATE BETWEEN TO_DATE('2020-07-23', 'YYYY-MM-DD') 
                                            AND SYSDATE
                AND claims.UPDATE_DATE < SYSDATE
            ORDER BY claims.REPORT_DATE ASC, files.CREATE_DATE ASC
        """

        logger.info("🔎 Searching for new PDF files to download from DMS database...")
        params = {
            "region_id": region_id,
            "status_id": status_id,
        }

        # Execute query on DMS database using raw cursor
        dms_cursor.execute(query, params)
        results = dms_cursor.fetchall()
        
        if not results:
            logger.info("✅ No files found in DMS database")
            return pd.DataFrame()

        # Convert results to DataFrame
        columns = ['CLAIM_ID', 'CLAIM_NO', 'VIN', 'GROSS_CREDIT', 'REPORT_DATE', 'FILE_ID', 'FILE_NAME', 'CREATE_DATE']
        df = pd.DataFrame(results, columns=columns)

        # Now check against BGATE database to filter out already downloaded files
        file_ids = df["FILE_ID"].tolist()
        file_ids_str = ",".join([f"'{fid}'" for fid in file_ids])

        tracking_query = f"""
            SELECT FILE_ID 
            FROM PDF_DOWNLOAD_DMS_CLAIMS 
            WHERE FILE_ID IN ({file_ids_str}) 
            AND STATUS = 'SUCCESS'
        """

        # Execute tracking query on BGATE database using raw cursor
        bgate_cursor.execute(tracking_query)
        downloaded_results = bgate_cursor.fetchall()
        downloaded_file_ids = [row[0] for row in downloaded_results] if downloaded_results else []

        # Filter out already successfully downloaded files
        df_filtered = df[~df["FILE_ID"].isin(downloaded_file_ids)]

        logger.info(
            f"✅ Found {len(df)} total files, {len(downloaded_file_ids)} already downloaded, {len(df_filtered)} new files to download"
        )

        if len(df_filtered) > 0:
            # Log some statistics
            date_range = df_filtered["REPORT_DATE"].agg(["min", "max"])
            logger.info(f"Date range: {date_range['min']} to {date_range['max']}")

        return df_filtered

    except oracledb.Error as error:
        logger.error(f"❌ Error executing query to find new files: {error}")
        return pd.DataFrame()
    except Exception as error:
        logger.error(f"❌ Unexpected error in get_new_files_to_download: {error}")
        return pd.DataFrame()
    finally:
        # Close cursors and connections
        if dms_cursor:
            dms_cursor.close()
        if bgate_cursor:
            bgate_cursor.close()
        if dms_connection:
            dms_connection.close()
        if bgate_connection:
            bgate_connection.close()


def log_download_status(
    file_id,
    claim_id,
    claim_no,
    remote_name,
    local_path,
    status,
    error_msg=None,
):
    """
    Inserts or updates a record in the BGATE tracking table.
    Enhanced with better error handling and logging.
    """
    sql_merge = """
        MERGE INTO PDF_DOWNLOAD_DMS_CLAIMS dest
        USING (
            SELECT
                :file_id AS FILE_ID,
                :claim_id AS CLAIM_ID,
                :claim_no AS CLAIM_NO,
                :remote_name AS REMOTE_FILE_NAME,
                :local_path AS LOCAL_FILE_PATH,
                :status AS STATUS,
                :error_msg AS ERROR_MESSAGE,
                CURRENT_TIMESTAMP AS DOWNLOAD_TIMESTAMP
            FROM DUAL
        ) src ON (dest.FILE_ID = src.FILE_ID)
        WHEN MATCHED THEN
            UPDATE SET
                dest.STATUS = src.STATUS,
                dest.DOWNLOAD_TIMESTAMP = src.DOWNLOAD_TIMESTAMP,
                dest.ERROR_MESSAGE = src.ERROR_MESSAGE,
                dest.LOCAL_FILE_PATH = CASE 
                    WHEN src.STATUS = 'SUCCESS' THEN src.LOCAL_FILE_PATH 
                    ELSE dest.LOCAL_FILE_PATH 
                END
        WHEN NOT MATCHED THEN
            INSERT (
                FILE_ID, CLAIM_ID, CLAIM_NO, REMOTE_FILE_NAME, 
                LOCAL_FILE_PATH, STATUS, ERROR_MESSAGE, DOWNLOAD_TIMESTAMP
            )
            VALUES (
                src.FILE_ID, src.CLAIM_ID, src.CLAIM_NO, src.REMOTE_FILE_NAME, 
                src.LOCAL_FILE_PATH, src.STATUS, src.ERROR_MESSAGE, src.DOWNLOAD_TIMESTAMP
            )
    """

    connection = None
    cursor = None
    try:
        # Connect to BGATE database for writing
        connection = get_bgate_db_connection()
        cursor = connection.cursor()

        # Truncate error message if too long
        truncated_error = None
        if error_msg:
            truncated_error = (
                str(error_msg)[:2000] if len(str(error_msg)) > 2000 else str(error_msg)
            )

        cursor.execute(
            sql_merge,
            {
                "file_id": file_id,
                "claim_id": claim_id,
                "claim_no": claim_no,
                "remote_name": remote_name,
                "local_path": local_path if local_path != "N/A" else None,
                "status": status,
                "error_msg": truncated_error,
            },
        )

        connection.commit()
        logger.info(f"✅ Logged download status for FILE_ID {file_id}: {status}")

    except oracledb.Error as error:
        logger.error(
            f"❌ Critical Error: Could not log download status for FILE_ID {file_id}. Reason: {error}"
        )
        try:
            if connection:
                connection.rollback()
        except:
            pass
        # Re-raise to let caller handle
        raise
    except Exception as error:
        logger.error(
            f"❌ Unexpected error logging download status for FILE_ID {file_id}: {error}"
        )
        try:
            if connection:
                connection.rollback()
        except:
            pass
        raise
    finally:
        if cursor:
            cursor.close()
        if connection:
            connection.close()


def get_download_statistics():
    """Get download statistics for monitoring from BGATE database"""
    connection = None
    cursor = None
    try:
        connection = get_bgate_db_connection()
        cursor = connection.cursor()
        query = """
            SELECT 
                STATUS,
                COUNT(*) AS COUNT,
                ROUND(COUNT(*) * 100.0 / SUM(COUNT(*)) OVER(), 2) AS PERCENTAGE
            FROM PDF_DOWNLOAD_DMS_CLAIMS 
            GROUP BY STATUS
            ORDER BY COUNT DESC
        """

        cursor.execute(query)
        results = cursor.fetchall()
        
        if not results:
            return pd.DataFrame()
            
        # Convert results to DataFrame
        columns = ['STATUS', 'COUNT', 'PERCENTAGE']
        df = pd.DataFrame(results, columns=columns)
        return df

    except Exception as error:
        logger.error(f"Error getting download statistics: {error}")
        return pd.DataFrame()
    finally:
        if cursor:
            cursor.close()
        if connection:
            connection.close()


def get_recent_downloads(days=1):
    """Get recent downloads for monitoring from BGATE database"""
    connection = None
    cursor = None
    try:
        connection = get_bgate_db_connection()
        cursor = connection.cursor()
        query = """
            SELECT 
                CLAIM_NO,
                FILE_ID,
                REMOTE_FILE_NAME,
                STATUS,
                DOWNLOAD_TIMESTAMP,
                ERROR_MESSAGE
            FROM PDF_DOWNLOAD_DMS_CLAIMS 
            WHERE DOWNLOAD_TIMESTAMP >= SYSDATE - :days
            ORDER BY DOWNLOAD_TIMESTAMP DESC
        """

        cursor.execute(query, {"days": days})
        results = cursor.fetchall()
        
        if not results:
            return pd.DataFrame()
            
        # Convert results to DataFrame
        columns = ['CLAIM_NO', 'FILE_ID', 'REMOTE_FILE_NAME', 'STATUS', 'DOWNLOAD_TIMESTAMP', 'ERROR_MESSAGE']
        df = pd.DataFrame(results, columns=columns)
        return df

    except Exception as error:
        logger.error(f"Error getting recent downloads: {error}")
        return pd.DataFrame()
    finally:
        if cursor:
            cursor.close()
        if connection:
            connection.close()


def cleanup_old_failed_records(days=30):
    """Clean up old failed records to prevent table bloat in BGATE database"""
    connection = None
    cursor = None
    try:
        connection = get_bgate_db_connection()
        query = """
            DELETE FROM PDF_DOWNLOAD_DMS_CLAIMS 
            WHERE STATUS = 'FAILED' 
            AND DOWNLOAD_TIMESTAMP < SYSDATE - :days
        """

        cursor = connection.cursor()
        cursor.execute(query, {"days": days})
        deleted_count = cursor.rowcount
        connection.commit()

        if deleted_count > 0:
            logger.info(f"Cleaned up {deleted_count} old failed records")

        return deleted_count

    except Exception as error:
        logger.error(f"Error during cleanup: {error}")
        return 0
    finally:
        if cursor:
            cursor.close()
        if connection:
            connection.close()<|MERGE_RESOLUTION|>--- conflicted
+++ resolved
@@ -4,7 +4,9 @@
 import logging
 from datetime import datetime, timedelta
 
-<<<<<<< HEAD
+# Initialize Thick Mode
+oracledb.init_oracle_client()
+
 # Initialize Oracle client for THICK mode
 try:
     oracledb.init_oracle_client()
@@ -13,12 +15,6 @@
 except Exception as e:
     logger = logging.getLogger(__name__)
     logger.warning(f"⚠️ Could not initialize Oracle client in THICK mode: {e}")
-=======
-# Initialize Thick Mode
-oracledb.init_oracle_client()
-
-logger = logging.getLogger(__name__)
->>>>>>> 3b05a9d3
 
 # Global environment mode
 _ENVIRONMENT_MODE = "local"  # default to local

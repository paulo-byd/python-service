--- conflicted
+++ resolved
@@ -258,26 +258,12 @@
             "status_id": status_id,
         }
 
-<<<<<<< HEAD
-        # Execute query on DMS database using raw cursor
-        dms_cursor.execute(query, params)
-        results = dms_cursor.fetchall()
-        
-        if not results:
-            logger.info("✅ No files found in DMS database")
-            return pd.DataFrame()
-
-        # Convert results to DataFrame
-        columns = ['CLAIM_ID', 'CLAIM_NO', 'VIN', 'GROSS_CREDIT', 'REPORT_DATE', 'FILE_ID', 'FILE_NAME', 'CREATE_DATE']
-        df = pd.DataFrame(results, columns=columns)
-=======
         # Execute query on DMS database to get all potential files
         df_all_files = pd.read_sql(dms_query, dms_connection, params=params)
 
         if len(df_all_files) == 0:
             logger.info("✅ No files found in DMS database")
             return df_all_files
->>>>>>> 9b14081d
 
         logger.info(f"Found {len(df_all_files)} total files in DMS database")
 
@@ -285,12 +271,6 @@
         file_ids = df_all_files["FILE_ID"].tolist()
         downloaded_file_ids = []
 
-<<<<<<< HEAD
-        # Execute tracking query on BGATE database using raw cursor
-        bgate_cursor.execute(tracking_query)
-        downloaded_results = bgate_cursor.fetchall()
-        downloaded_file_ids = [row[0] for row in downloaded_results] if downloaded_results else []
-=======
         # Process in batches of 999 to stay under Oracle's limit
         batch_size = 999
         for i in range(0, len(file_ids), batch_size):
@@ -330,7 +310,6 @@
                 )
                 # Continue with next batch
                 continue
->>>>>>> 9b14081d
 
         # Filter out already successfully downloaded files
         df_filtered = df_all_files[~df_all_files["FILE_ID"].isin(downloaded_file_ids)]

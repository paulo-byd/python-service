--- conflicted
+++ resolved
@@ -405,9 +405,6 @@
     # Run the download job immediately on the first start
     logger.info("Running the first download process immediately...")
     run_download_process()
-<<<<<<< HEAD
-    logger.info(f"🕒 Scheduler started. Will run every {job_interval_hours} hours.")
-=======
 
     # Run PDF processing for any existing files after a short delay
     logger.info("Running initial PDF processing after 2 minutes...")
@@ -421,7 +418,6 @@
     logger.info(f"🕒 Scheduler started.")
     logger.info(f"   - Downloads will run every {job_interval_hours} hours")
     logger.info(f"   - PDF processing will run every {pdf_processing_hours} hours")
->>>>>>> 0aaee4f9
     try:
         scheduler.start()
     except (KeyboardInterrupt, SystemExit):
